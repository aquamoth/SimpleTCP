﻿<?xml version="1.0" encoding="utf-8"?>
<Project ToolsVersion="14.0" DefaultTargets="Build" xmlns="http://schemas.microsoft.com/developer/msbuild/2003">
  <PropertyGroup>
    <Configuration Condition=" '$(Configuration)' == '' ">Debug</Configuration>
    <Platform Condition=" '$(Platform)' == '' ">AnyCPU</Platform>
    <ProjectGuid>{C5C05BEB-7275-4F35-B783-9955C8B04B81}</ProjectGuid>
    <OutputType>Library</OutputType>
    <AppDesignerFolder>Properties</AppDesignerFolder>
    <RootNamespace>SimpleTCP.Tests</RootNamespace>
    <AssemblyName>SimpleTCP.Tests</AssemblyName>
    <TargetFrameworkVersion>v4.5.2</TargetFrameworkVersion>
    <FileAlignment>512</FileAlignment>
    <ProjectTypeGuids>{3AC096D0-A1C2-E12C-1390-A8335801FDAB};{FAE04EC0-301F-11D3-BF4B-00C04F79EFBC}</ProjectTypeGuids>
    <VisualStudioVersion Condition="'$(VisualStudioVersion)' == ''">10.0</VisualStudioVersion>
    <VSToolsPath Condition="'$(VSToolsPath)' == ''">$(MSBuildExtensionsPath32)\Microsoft\VisualStudio\v$(VisualStudioVersion)</VSToolsPath>
    <ReferencePath>$(ProgramFiles)\Common Files\microsoft shared\VSTT\$(VisualStudioVersion)\UITestExtensionPackages</ReferencePath>
    <IsCodedUITest>False</IsCodedUITest>
    <TestProjectType>UnitTest</TestProjectType>
  </PropertyGroup>
  <PropertyGroup Condition=" '$(Configuration)|$(Platform)' == 'Debug|AnyCPU' ">
    <DebugSymbols>true</DebugSymbols>
    <DebugType>full</DebugType>
    <Optimize>false</Optimize>
    <OutputPath>bin\Debug\</OutputPath>
    <DefineConstants>DEBUG;TRACE</DefineConstants>
    <ErrorReport>prompt</ErrorReport>
    <WarningLevel>4</WarningLevel>
  </PropertyGroup>
  <PropertyGroup Condition=" '$(Configuration)|$(Platform)' == 'Release|AnyCPU' ">
    <DebugType>pdbonly</DebugType>
    <Optimize>true</Optimize>
    <OutputPath>bin\Release\</OutputPath>
    <DefineConstants>TRACE</DefineConstants>
    <ErrorReport>prompt</ErrorReport>
    <WarningLevel>4</WarningLevel>
  </PropertyGroup>
  <ItemGroup>
    <Reference Include="System" />
  </ItemGroup>
  <Choose>
    <When Condition="('$(VisualStudioVersion)' == '10.0' or '$(VisualStudioVersion)' == '') and '$(TargetFrameworkVersion)' == 'v3.5'">
      <ItemGroup>
        <Reference Include="Microsoft.VisualStudio.QualityTools.UnitTestFramework, Version=10.1.0.0, Culture=neutral, PublicKeyToken=b03f5f7f11d50a3a, processorArchitecture=MSIL" />
      </ItemGroup>
    </When>
    <Otherwise>
      <ItemGroup>
        <Reference Include="Microsoft.VisualStudio.QualityTools.UnitTestFramework">
          <Private>False</Private>
        </Reference>
      </ItemGroup>
    </Otherwise>
  </Choose>
  <ItemGroup>
    <Compile Include="CommTest.cs" />
    <Compile Include="Properties\AssemblyInfo.cs" />
    <Compile Include="ServerTests.cs" />
<<<<<<< HEAD
    <Compile Include="ClientTests.cs" />
=======
    <Compile Include="ServerTests2.cs" />
>>>>>>> ec1290a1
  </ItemGroup>
  <ItemGroup>
    <ProjectReference Include="..\SimpleTCP\SimpleTCP.csproj">
      <Project>{c9c99f87-e188-49d2-a323-09fe79f39f8d}</Project>
      <Name>SimpleTCP</Name>
    </ProjectReference>
  </ItemGroup>
  <Choose>
    <When Condition="'$(VisualStudioVersion)' == '10.0' And '$(IsCodedUITest)' == 'True'">
      <ItemGroup>
        <Reference Include="Microsoft.VisualStudio.QualityTools.CodedUITestFramework, Version=10.0.0.0, Culture=neutral, PublicKeyToken=b03f5f7f11d50a3a, processorArchitecture=MSIL">
          <Private>False</Private>
        </Reference>
        <Reference Include="Microsoft.VisualStudio.TestTools.UITest.Common, Version=10.0.0.0, Culture=neutral, PublicKeyToken=b03f5f7f11d50a3a, processorArchitecture=MSIL">
          <Private>False</Private>
        </Reference>
        <Reference Include="Microsoft.VisualStudio.TestTools.UITest.Extension, Version=10.0.0.0, Culture=neutral, PublicKeyToken=b03f5f7f11d50a3a, processorArchitecture=MSIL">
          <Private>False</Private>
        </Reference>
        <Reference Include="Microsoft.VisualStudio.TestTools.UITesting, Version=10.0.0.0, Culture=neutral, PublicKeyToken=b03f5f7f11d50a3a, processorArchitecture=MSIL">
          <Private>False</Private>
        </Reference>
      </ItemGroup>
    </When>
  </Choose>
  <Import Project="$(VSToolsPath)\TeamTest\Microsoft.TestTools.targets" Condition="Exists('$(VSToolsPath)\TeamTest\Microsoft.TestTools.targets')" />
  <Import Project="$(MSBuildToolsPath)\Microsoft.CSharp.targets" />
  <!-- To modify your build process, add your task inside one of the targets below and uncomment it. 
       Other similar extension points exist, see Microsoft.Common.targets.
  <Target Name="BeforeBuild">
  </Target>
  <Target Name="AfterBuild">
  </Target>
  -->
</Project><|MERGE_RESOLUTION|>--- conflicted
+++ resolved
@@ -55,11 +55,8 @@
     <Compile Include="CommTest.cs" />
     <Compile Include="Properties\AssemblyInfo.cs" />
     <Compile Include="ServerTests.cs" />
-<<<<<<< HEAD
+    <Compile Include="ServerTests2.cs" />
     <Compile Include="ClientTests.cs" />
-=======
-    <Compile Include="ServerTests2.cs" />
->>>>>>> ec1290a1
   </ItemGroup>
   <ItemGroup>
     <ProjectReference Include="..\SimpleTCP\SimpleTCP.csproj">
